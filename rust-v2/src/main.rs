--- conflicted
+++ resolved
@@ -1,12 +1,10 @@
 use std::fs::File;
 use std::io::{self, Read, Write, BufWriter};
-<<<<<<< HEAD
-=======
 use std::thread::sleep;
 use std::time::Duration;
 use indicatif::{ProgressBar, ProgressStyle};
 use serde_json;
->>>>>>> a3255f78
+
 
 pub fn file_to_binary(file_path: &str) -> io::Result<Vec<u8>> {
     let mut file = File::open(file_path)?;
@@ -15,7 +13,7 @@
     Ok(buffer)
 }
 
-<<<<<<< HEAD
+
 pub fn binary_to_file(input: &(impl AsRef<str> + ?Sized), output_path: Option<&str>) -> io::Result<()> {
     let binary_string: String = input
         .as_ref()
@@ -64,7 +62,7 @@
     binary_string.truncate(original_length);
     Ok(binary_string)
 }
-=======
+
 // pub fn binary_to_file(binary_data: &[u8], output_path: &str) -> io::Result<()> {
 //     let total_size = binary_data.len();
 //     println!("🚀 Writing {} bytes to {}...", total_size, output_path);
@@ -162,7 +160,6 @@
     Ok(())
 }
 
->>>>>>> a3255f78
 
 fn main() {
     let file_path = "example.txt";
@@ -177,22 +174,4 @@
         }
         Err(e) => eprintln!("Error reading file: {}", e),
     }
-
-    //binary to file with default path
-    match binary_to_file("1101011010111", None) {
-        Ok(_) => println!("File created successfully from single binary string"),
-        Err(e) => eprintln!("Error creating file: {}", e),
-    }
-
-    //binary to file with custom path
-    match binary_to_file(&["1101", "0110", "1011"].join(" "), Some("/Users/mac/dev/od12/stark-squeeze/custom_output.bin")) {
-        Ok(_) => println!("File created successfully from binary string array"),
-        Err(e) => eprintln!("Error creating file: {}", e),
-    }
-
-    //reading back the binary file
-    match read_binary_file("/Users/mac/dev/od12/stark-squeeze/custom_output.bin") {
-        Ok(restored_binary) => println!("Restored binary string: {}", restored_binary),
-        Err(e) => eprintln!("Error reading binary file: {}", e),
-    }
 }