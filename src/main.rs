<<<<<<< HEAD
use clap::Parser;
use stark_squeeze::cli::main_menu;
=======
use stark_squeeze::cli;
use clap::{Parser, Subcommand};
use std::path::PathBuf;
use std::fs::{self, OpenOptions};
use std::io::{BufWriter, Write, Read};
use std::time::{Duration, Instant};
use serde::Serialize;
use sha2::{Sha256, Digest};
use hex;
use std::collections::HashSet;
use thiserror::Error;
>>>>>>> e4643b79

const APP_NAME: &str = "StarkSqueeze CLI";
const APP_ABOUT: &str = "Interact with StarkSqueeze";

<<<<<<< HEAD
/// CLI arguments for StarkSqueeze
#[derive(Parser)]
=======
const TOTAL_COMBINATIONS: u64 = 127u64.pow(5);
const BATCH_SIZE: u64 = 1_000_000;
const CHECKPOINT_INTERVAL: u64 = 100_000;
const MAX_MEMORY_BYTES: u64 = 1_000_000_000;
const TIMEOUT_MINUTES: u64 = 10;
const OUTPUT_FILE: &str = "dictionary.json";
const CHECKPOINT_FILE: &str = "checkpoint.txt";

#[derive(Parser, Debug)]
>>>>>>> e4643b79
#[command(name = APP_NAME, about = APP_ABOUT)]
#[command(arg_required_else_help = true)]
struct Cli {
    #[command(subcommand)]
    command: Option<Commands>,
}

<<<<<<< HEAD
/// Commands for the StarkSqueeze CLI
#[derive(clap::Subcommand)]
enum Commands {
    /// Upload data to StarkNet
    Upload {
        /// Path to the file to upload
        #[arg(short, long)]
        file: Option<String>,
    },
    /// Retrieve data from StarkNet
    Retrieve {
        /// The upload ID or hash to retrieve
        #[arg(short, long)]
=======
#[derive(Subcommand, Debug)]
enum Commands {
    /// Upload data to StarkNet
    Upload {
        #[arg(short, long, value_parser = validate_file_path)]
        file: Option<PathBuf>,
    },
    /// Retrieve data from StarkNet
    Retrieve {
        #[arg(short, long, value_parser = validate_upload_id)]
>>>>>>> e4643b79
        id: Option<String>,
    },
    /// List all uploaded data
    List,
    /// Generate dictionary of 5-character ASCII combinations
    GenerateDictionary,
}

<<<<<<< HEAD
#[tokio::main]
async fn main() {
    // Run the interactive menu
    main_menu().await;
=======
fn validate_file_path(path: &str) -> Result<PathBuf, String> {
    let path_buf = PathBuf::from(path);
    if !path_buf.exists() {
        return Err(format!("File does not exist: {}", path));
    }
    if !path_buf.is_file() {
        return Err(format!("Path is not a file: {}", path));
    }
    match std::fs::File::open(&path_buf) {
        Ok(_) => Ok(path_buf),
        Err(e) => Err(format!("Cannot read file {}: {}", path, e)),
    }
}

fn validate_upload_id(id: &str) -> Result<String, String> {
    if !id.starts_with("0x") && id.len() != 66 {
        return Err(format!("Invalid upload ID format. Expected 0x-prefixed 64-character hex string, got: {}", id));
    }

    // Check if all characters after 0x are valid hex digits
    if !id[2..].chars().all(|c| c.is_ascii_hexdigit()) {
        return Err(format!("Upload ID contains non-hexadecimal characters: {}", id));
    }
    Ok(id.to_string())
}

#[derive(Serialize)]
struct DictionaryHeader {
    version: String,
    total_combinations: u64,
}

#[derive(Serialize)]
struct Entry {
    pattern: String,
    value: u64,
}

fn get_memory_usage_bytes() -> u64 {
    if let Ok(contents) = fs::read_to_string("/proc/self/statm") {
        contents.split_whitespace()
            .next()
            .and_then(|v| v.parse().ok())
            .unwrap_or(0) * 4096
    } else {
        0
    }
}

fn save_checkpoint(index: u64) {
    let _ = fs::write(CHECKPOINT_FILE, index.to_string());
}

fn load_checkpoint() -> u64 {
    if let Ok(contents) = fs::read_to_string(CHECKPOINT_FILE) {
        contents.trim().parse().unwrap_or(0)
    } else {
        0
    }
}

fn generate_pattern(mut value: u64) -> String {
    let mut chars = vec![0u8; 5];
    for i in (0..5).rev() {
        chars[i] = (value % 127) as u8;
        value /= 127;
    }
    chars.iter().map(|&b| b as char).collect()
}

fn generate_dictionary() -> std::io::Result<()> {
    let start = Instant::now();
    let mut index = load_checkpoint();

    let mut file = OpenOptions::new()
        .create(true)
        .append(index != 0)
        .write(true)
        .open(OUTPUT_FILE)?;

    let mut writer = BufWriter::new(&file);

    if index == 0 {
        writeln!(writer, "{{")?;
        writeln!(writer, "\"version\": \"1.0\",")?;
        writeln!(writer, "\"total_combinations\": {},", TOTAL_COMBINATIONS)?;
        writeln!(writer, "\"entries\": [")?;
    }

    while index < TOTAL_COMBINATIONS {
        if start.elapsed() > Duration::from_secs(TIMEOUT_MINUTES * 60) {
            eprintln!("⏱ Timeout exceeded. Aborting...");
            break;
        }

        if get_memory_usage_bytes() > MAX_MEMORY_BYTES {
            eprintln!("🧠 Memory usage exceeded 1GB. Aborting...");
            break;
        }

        let end = (index + BATCH_SIZE).min(TOTAL_COMBINATIONS);
        for i in index..end {
            if i > 0 {
                write!(writer, ",")?;
            }
            let entry = Entry {
                pattern: generate_pattern(i),
                value: i,
            };
            serde_json::to_writer(&mut writer, &entry)?;
            writeln!(writer)?;

            if i % CHECKPOINT_INTERVAL == 0 {
                save_checkpoint(i);
            }
        }

        index = end;
        writer.flush()?;
        println!("✅ Progress: {}/{}", index, TOTAL_COMBINATIONS);
    }

    if index >= TOTAL_COMBINATIONS {
        writeln!(writer, "]\n}}")?;
        writer.flush()?;
        fs::remove_file(CHECKPOINT_FILE).ok();

        // SHA-256 hash of the file
        let mut file = std::fs::File::open(OUTPUT_FILE)?;
        let mut buffer = [0u8; 4096];
        let mut hasher = Sha256::new();
        loop {
            let n = file.read(&mut buffer)?;
            if n == 0 {
                break;
            }
            hasher.update(&buffer[..n]);
        }
        let result = hasher.finalize();
        println!("🔐 SHA-256: {}", hex::encode(result));
    }

    Ok(())
}

#[tokio::main]
async fn main() {
    let args = CliArgs::parse();

    match args.command {
        Some(Commands::Upload { file }) => {
            cli::upload_data_cli(file).await;
        },
        Some(Commands::Retrieve { id }) => {
            cli::retrieve_data_cli(id).await;
        },
        Some(Commands::List) => {
            cli::list_all_uploads().await;
        },
        Some(Commands::GenerateDictionary) => {
            if let Err(e) = generate_dictionary() {
                eprintln!("❌ Error generating dictionary: {}", e);
            }
        },
        None => cli::main_menu().await,
    }
>>>>>>> e4643b79
}<|MERGE_RESOLUTION|>--- conflicted
+++ resolved
@@ -1,37 +1,11 @@
-<<<<<<< HEAD
 use clap::Parser;
 use stark_squeeze::cli::main_menu;
-=======
-use stark_squeeze::cli;
-use clap::{Parser, Subcommand};
-use std::path::PathBuf;
-use std::fs::{self, OpenOptions};
-use std::io::{BufWriter, Write, Read};
-use std::time::{Duration, Instant};
-use serde::Serialize;
-use sha2::{Sha256, Digest};
-use hex;
-use std::collections::HashSet;
-use thiserror::Error;
->>>>>>> e4643b79
 
 const APP_NAME: &str = "StarkSqueeze CLI";
 const APP_ABOUT: &str = "Interact with StarkSqueeze";
 
-<<<<<<< HEAD
 /// CLI arguments for StarkSqueeze
 #[derive(Parser)]
-=======
-const TOTAL_COMBINATIONS: u64 = 127u64.pow(5);
-const BATCH_SIZE: u64 = 1_000_000;
-const CHECKPOINT_INTERVAL: u64 = 100_000;
-const MAX_MEMORY_BYTES: u64 = 1_000_000_000;
-const TIMEOUT_MINUTES: u64 = 10;
-const OUTPUT_FILE: &str = "dictionary.json";
-const CHECKPOINT_FILE: &str = "checkpoint.txt";
-
-#[derive(Parser, Debug)]
->>>>>>> e4643b79
 #[command(name = APP_NAME, about = APP_ABOUT)]
 #[command(arg_required_else_help = true)]
 struct Cli {
@@ -39,7 +13,6 @@
     command: Option<Commands>,
 }
 
-<<<<<<< HEAD
 /// Commands for the StarkSqueeze CLI
 #[derive(clap::Subcommand)]
 enum Commands {
@@ -53,18 +26,6 @@
     Retrieve {
         /// The upload ID or hash to retrieve
         #[arg(short, long)]
-=======
-#[derive(Subcommand, Debug)]
-enum Commands {
-    /// Upload data to StarkNet
-    Upload {
-        #[arg(short, long, value_parser = validate_file_path)]
-        file: Option<PathBuf>,
-    },
-    /// Retrieve data from StarkNet
-    Retrieve {
-        #[arg(short, long, value_parser = validate_upload_id)]
->>>>>>> e4643b79
         id: Option<String>,
     },
     /// List all uploaded data
@@ -73,177 +34,8 @@
     GenerateDictionary,
 }
 
-<<<<<<< HEAD
 #[tokio::main]
 async fn main() {
     // Run the interactive menu
     main_menu().await;
-=======
-fn validate_file_path(path: &str) -> Result<PathBuf, String> {
-    let path_buf = PathBuf::from(path);
-    if !path_buf.exists() {
-        return Err(format!("File does not exist: {}", path));
-    }
-    if !path_buf.is_file() {
-        return Err(format!("Path is not a file: {}", path));
-    }
-    match std::fs::File::open(&path_buf) {
-        Ok(_) => Ok(path_buf),
-        Err(e) => Err(format!("Cannot read file {}: {}", path, e)),
-    }
-}
-
-fn validate_upload_id(id: &str) -> Result<String, String> {
-    if !id.starts_with("0x") && id.len() != 66 {
-        return Err(format!("Invalid upload ID format. Expected 0x-prefixed 64-character hex string, got: {}", id));
-    }
-
-    // Check if all characters after 0x are valid hex digits
-    if !id[2..].chars().all(|c| c.is_ascii_hexdigit()) {
-        return Err(format!("Upload ID contains non-hexadecimal characters: {}", id));
-    }
-    Ok(id.to_string())
-}
-
-#[derive(Serialize)]
-struct DictionaryHeader {
-    version: String,
-    total_combinations: u64,
-}
-
-#[derive(Serialize)]
-struct Entry {
-    pattern: String,
-    value: u64,
-}
-
-fn get_memory_usage_bytes() -> u64 {
-    if let Ok(contents) = fs::read_to_string("/proc/self/statm") {
-        contents.split_whitespace()
-            .next()
-            .and_then(|v| v.parse().ok())
-            .unwrap_or(0) * 4096
-    } else {
-        0
-    }
-}
-
-fn save_checkpoint(index: u64) {
-    let _ = fs::write(CHECKPOINT_FILE, index.to_string());
-}
-
-fn load_checkpoint() -> u64 {
-    if let Ok(contents) = fs::read_to_string(CHECKPOINT_FILE) {
-        contents.trim().parse().unwrap_or(0)
-    } else {
-        0
-    }
-}
-
-fn generate_pattern(mut value: u64) -> String {
-    let mut chars = vec![0u8; 5];
-    for i in (0..5).rev() {
-        chars[i] = (value % 127) as u8;
-        value /= 127;
-    }
-    chars.iter().map(|&b| b as char).collect()
-}
-
-fn generate_dictionary() -> std::io::Result<()> {
-    let start = Instant::now();
-    let mut index = load_checkpoint();
-
-    let mut file = OpenOptions::new()
-        .create(true)
-        .append(index != 0)
-        .write(true)
-        .open(OUTPUT_FILE)?;
-
-    let mut writer = BufWriter::new(&file);
-
-    if index == 0 {
-        writeln!(writer, "{{")?;
-        writeln!(writer, "\"version\": \"1.0\",")?;
-        writeln!(writer, "\"total_combinations\": {},", TOTAL_COMBINATIONS)?;
-        writeln!(writer, "\"entries\": [")?;
-    }
-
-    while index < TOTAL_COMBINATIONS {
-        if start.elapsed() > Duration::from_secs(TIMEOUT_MINUTES * 60) {
-            eprintln!("⏱ Timeout exceeded. Aborting...");
-            break;
-        }
-
-        if get_memory_usage_bytes() > MAX_MEMORY_BYTES {
-            eprintln!("🧠 Memory usage exceeded 1GB. Aborting...");
-            break;
-        }
-
-        let end = (index + BATCH_SIZE).min(TOTAL_COMBINATIONS);
-        for i in index..end {
-            if i > 0 {
-                write!(writer, ",")?;
-            }
-            let entry = Entry {
-                pattern: generate_pattern(i),
-                value: i,
-            };
-            serde_json::to_writer(&mut writer, &entry)?;
-            writeln!(writer)?;
-
-            if i % CHECKPOINT_INTERVAL == 0 {
-                save_checkpoint(i);
-            }
-        }
-
-        index = end;
-        writer.flush()?;
-        println!("✅ Progress: {}/{}", index, TOTAL_COMBINATIONS);
-    }
-
-    if index >= TOTAL_COMBINATIONS {
-        writeln!(writer, "]\n}}")?;
-        writer.flush()?;
-        fs::remove_file(CHECKPOINT_FILE).ok();
-
-        // SHA-256 hash of the file
-        let mut file = std::fs::File::open(OUTPUT_FILE)?;
-        let mut buffer = [0u8; 4096];
-        let mut hasher = Sha256::new();
-        loop {
-            let n = file.read(&mut buffer)?;
-            if n == 0 {
-                break;
-            }
-            hasher.update(&buffer[..n]);
-        }
-        let result = hasher.finalize();
-        println!("🔐 SHA-256: {}", hex::encode(result));
-    }
-
-    Ok(())
-}
-
-#[tokio::main]
-async fn main() {
-    let args = CliArgs::parse();
-
-    match args.command {
-        Some(Commands::Upload { file }) => {
-            cli::upload_data_cli(file).await;
-        },
-        Some(Commands::Retrieve { id }) => {
-            cli::retrieve_data_cli(id).await;
-        },
-        Some(Commands::List) => {
-            cli::list_all_uploads().await;
-        },
-        Some(Commands::GenerateDictionary) => {
-            if let Err(e) = generate_dictionary() {
-                eprintln!("❌ Error generating dictionary: {}", e);
-            }
-        },
-        None => cli::main_menu().await,
-    }
->>>>>>> e4643b79
 }