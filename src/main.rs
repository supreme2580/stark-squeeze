--- conflicted
+++ resolved
@@ -1,6 +1,5 @@
 use std::fs::File;
 use std::io::{self, Read, Write, BufWriter};
-use std::collections::HashMap;
 use std::thread::sleep;
 use std::time::Duration;
 use indicatif::{ProgressBar, ProgressStyle};
@@ -131,7 +130,6 @@
     Ok(())
 }
 
-<<<<<<< HEAD
 pub fn decoding_one(dot_string: &str) -> Result<String, io::Error> {
     let first_dict: HashMap<&str, &str> = [
         ("", "00000"),
@@ -152,42 +150,29 @@
     .cloned()
     .collect();
 
-    let tokens: Vec<&str> = dot_string
-    .split('.')
-    .filter(|token| !token.trim().is_empty())
-    .collect();
-
     if dot_string.trim().is_empty() {
         return Err(io::Error::new(io::ErrorKind::InvalidInput, "Input dot string is empty"));
     }
 
-    let tokens: Vec<&str> = dot_string
-        .split('.')
-        .filter(|token| !token.trim().is_empty())
-        .collect();
-
-    let mut binary_string = String::new();
-    for token in tokens {
-        match first_dict.get(token) {
-            Some(&binary_chunk) => binary_string.push_str(binary_chunk),
-            None => {
-                return Err(io::Error::new(
-                    io::ErrorKind::InvalidInput,
-                    format!("Unknown token: {}", token),
-                ));
-            }
-        }
-    }
-
-    Ok(binary_string)
+    // Process the input as a whole and match it against the dictionary
+    match first_dict.get(dot_string) {
+        Some(&binary_string) => Ok(binary_string.to_string()),
+        None => Err(io::Error::new(
+            io::ErrorKind::InvalidInput,
+            format!("Unknown token: {}", dot_string),
+        )),
+    }
 }
 
 fn decode_dot_string(dot_string: &str) {
     match decoding_one(dot_string) {
         Ok(binary) => println!("Decoded binary: {}", binary),
         Err(e) => eprintln!("Error decoding dot string: {}", e),
-=======
-pub fn decoding_one(encoded_str: &str) -> Result<String, io::Error> {
+    }       
+    
+}    
+
+pub fn decoding_two(encoded_str: &str) -> Result<String, io::Error> {
     if encoded_str.is_empty() {
         return Ok(String::new());
     }
@@ -318,7 +303,24 @@
         let binary7 = "0000000001";
         let result7 = encoding_one(binary7).unwrap();
         assert_eq!(result7, ".");
->>>>>>> 41889103
+    }
+
+    #[test]
+    fn test_decoding_one_valid() {
+        let result = decoding_one(". .").unwrap();
+        assert_eq!(result, "10001");
+    }
+
+    #[test]
+    fn test_decoding_one_invalid_token() {
+        let result = decoding_one("invalid");
+        assert!(result.is_err());
+    }
+
+    #[test]
+    fn test_decoding_one_empty_input() {
+        let result = decoding_one("");
+        assert!(result.is_err());
     }
 }
 
@@ -345,27 +347,4 @@
     }
 
     decode_dot_string(". . .");
-}
-
-#[cfg(test)]
-mod tests {
-    use super::*;
-
-    #[test]
-    fn test_decoding_one_valid() {
-        let result = decoding_one(". .").unwrap();
-        assert_eq!(result, "10001");
-    }
-
-    #[test]
-    fn test_decoding_one_invalid_token() {
-        let result = decoding_one("invalid");
-        assert!(result.is_err());
-    }
-
-    #[test]
-    fn test_decoding_one_empty_input() {
-        let result = decoding_one("");
-        assert!(result.is_err());
-    }
 }