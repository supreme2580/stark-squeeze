--- conflicted
+++ resolved
@@ -1,9 +1,5 @@
 import { GetCIDResponse, PinataSDK, PinResponse } from "pinata-web3";
-<<<<<<< HEAD
-import { saveDecompressedFile } from "./reconstruction/saveDecompressedFile";
-=======
 import { Account, Contract, RpcProvider } from "starknet";
->>>>>>> 8b820b7a
 
 interface UploadOptions {
   file: File | Blob;
@@ -147,8 +143,6 @@
     throw error;
   }
 }
-<<<<<<< HEAD
-=======
 
 export async function contract_call(
   { jwt, gateway, filesArray, encrypted, name, file_type, file_format }:
@@ -172,5 +166,4 @@
   const add_data = await contract.add_data(contract_call.calldata);
   const tx = await provider.waitForTransaction(add_data.transaction_hash);
   return tx;
-}
->>>>>>> 8b820b7a
+}