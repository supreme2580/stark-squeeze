--- conflicted
+++ resolved
@@ -12,50 +12,9 @@
 use std::io::Read;
 use crate::{encoding_one, encoding_two};
 
-#[derive(Serialize)]
-struct UploadResult {
-    upload_id: String,
-    original_size: u64,
-    compressed_size: u64,
-    compression_ratio: u64,
-}
-
-#[derive(Serialize)]
-struct RetrievalResult {
-    file_type: String,
-    original_size: u64,
-    compressed_size: u64,
-    compression_ratio: u64,
-}
-
-#[derive(Serialize)]
-struct ListResult {
-    uploads: Vec<UploadEntry>,
-}
-
-#[derive(Serialize)]
-struct UploadEntry {
-    upload_id: String,
-    file_type: String,
-    compression_ratio: u64,
-}
-
-#[derive(Serialize)]
-struct ErrorOutput {
-    error: String,
-    context: String,
-}
-
-fn print_error(context: &str, error: &dyn std::fmt::Display, json_output: bool) {
-    if json_output {
-        let err = ErrorOutput {
-            context: context.to_string(),
-            error: format!("{}", error),
-        };
-        println!("{}", serde_json::to_string_pretty(&err).unwrap());
-    } else {
-        eprintln!("{} {}: {}", "Error".red().bold(), context, error);
-    }
+/// Prints a styled error message
+fn print_error(context: &str, error: &dyn std::fmt::Display) {
+    eprintln!("{} {}: {}", "Error".red().bold(), context, error);
 }
 
 fn print_info(label: &str, value: impl std::fmt::Display, json_output: bool) {
@@ -64,35 +23,6 @@
     }
 }
 
-<<<<<<< HEAD
-async fn prompt_string(prompt: &str) -> String {
-    loop {
-        match Input::<String>::new().with_prompt(prompt).interact_text() {
-            Ok(value) => return value,
-            Err(e) => {
-                eprintln!("{}: {}", "Failed to read input".red(), e);
-            }
-        }
-    }
-}
-
-async fn prompt_input<T: std::str::FromStr>(prompt: &str, error_hint: &str) -> T
-where
-    <T as std::str::FromStr>::Err: std::fmt::Display,
-{
-    loop {
-        match Input::<String>::new().with_prompt(prompt).interact_text() {
-            Ok(raw) => match raw.parse::<T>() {
-                Ok(val) => return val,
-                Err(e) => {
-                    eprintln!("{}: {}", error_hint.red(), e);
-                }
-            },
-            Err(e) => {
-                eprintln!("{}: {}", "Failed to read input".red(), e);
-            }
-        }
-=======
 /// Prompts the user for string input with optional validation
 async fn prompt_string(prompt: &str) -> String {
     loop {
@@ -104,7 +34,9 @@
                 }
                 return value;
             },
-            Err(e) => print_error("Failed to read input", &e),
+            Err(e) => {
+                eprintln!("{}: {}", "Failed to read input".red(), e);
+            }
         }
     }
 }
@@ -113,68 +45,18 @@
 fn validate_non_empty(input: &str, field_name: &str) -> Result<(), String> {
     if input.trim().is_empty() {
         return Err(format!("{} cannot be empty", field_name));
->>>>>>> 9ea8118f
     }
     Ok(())
 }
 
-<<<<<<< HEAD
-pub async fn upload_data_cli(json_output: bool) {
-    let private_key = prompt_string("Enter your private key").await;
-    let _file_path = prompt_string("Enter the file path").await;
-    let file_type = prompt_string("Enter the file type").await;
-    let original_size: u64 = prompt_input("Enter the original size (bytes)", "Please enter a valid number").await;
-
-    let upload_id = FieldElement::from(1u64);
-    let compressed_size = original_size / 2;
-    let compression_ratio = ((compressed_size as f64 / original_size as f64) * 100.0) as u64;
-
-    if !json_output {
-        let spinner = ProgressBar::new_spinner();
-        spinner.set_style(
-            ProgressStyle::default_spinner()
-                .tick_strings(&["⠋", "⠙", "⠹", "⠸", "⠼", "⠴", "⠦", "⠧", "⠇", "⠏"])
-                .template("{spinner:.yellow} {msg}")
-                .unwrap(),
-        );
-        spinner.enable_steady_tick(Duration::from_millis(100));
-        spinner.set_message("Encoding file...".yellow().to_string());
-        std::thread::sleep(Duration::from_secs(2));
-        spinner.set_message("Uploading data...".yellow().to_string());
-        std::thread::sleep(Duration::from_secs(2));
-        spinner.finish_with_message("Upload complete!".green().to_string());
-    }
-
-    if let Err(e) = upload_data(&private_key, upload_id, original_size, compressed_size, &file_type, compression_ratio).await {
-        print_error("Failed to upload data", &e, json_output);
-        return;
-    }
-
-    if json_output {
-        let result = UploadResult {
-            upload_id: format!("{:#x}", upload_id),
-            original_size,
-            compressed_size,
-            compression_ratio,
-        };
-        println!("{}", serde_json::to_string_pretty(&result).unwrap());
-    } else {
-        print_info("Upload ID:", upload_id, false);
-        print_info("Original Size:", format!("{} bytes", original_size), false);
-        print_info("New Size:", format!("{} bytes", compressed_size), false);
-        print_info("Compression Ratio:", format!("{}%", compression_ratio), false);
-    }
-}
-
-pub async fn retrieve_data_cli(json_output: bool) {
-    let private_key = prompt_string("Enter your private key").await;
-
-    let upload_id = loop {
-        let input = prompt_string("Enter the upload ID or hash").await;
-        match FieldElement::from_hex_be(&input) {
-            Ok(val) => break val,
-            Err(e) => print_error("Invalid hex input for upload ID", &e, json_output),
-=======
+/// Validates that a string is not empty
+fn validate_non_empty(input: &str, field_name: &str) -> Result<(), String> {
+    if input.trim().is_empty() {
+        return Err(format!("{} cannot be empty", field_name));
+    }
+    Ok(())
+}
+
 /// Uploads a file with compression metadata
 pub async fn upload_data_cli(file_path_arg: Option<std::path::PathBuf>) {
     // Use the provided file path or prompt for one
@@ -333,7 +215,6 @@
                     Err(e) => print_error("Invalid hex input for upload ID", &e),
                 }
             }
->>>>>>> 9ea8118f
         }
     };
 
@@ -361,16 +242,9 @@
     }
 }
 
-<<<<<<< HEAD
-pub async fn list_all_uploads(json_output: bool) {
-    let private_key = prompt_string("Enter your private key").await;
-
-    match get_all_data(&private_key).await {
-=======
 /// Lists all uploaded files
 pub async fn list_all_uploads() {
     match get_all_data().await {
->>>>>>> 9ea8118f
         Ok(data) => {
             if json_output {
                 let uploads = data
@@ -427,15 +301,9 @@
         };
 
         match selection {
-<<<<<<< HEAD
-            0 => upload_data_cli(json_output).await,
-            1 => retrieve_data_cli(json_output).await,
-            2 => list_all_uploads(json_output).await,
-=======
             0 => upload_data_cli(None).await,
             1 => retrieve_data_cli(None).await,
             2 => list_all_uploads().await,
->>>>>>> 9ea8118f
             3 => {
                 if !json_output {
                     println!("{}", "👋 Goodbye!".bold().green());
