--- conflicted
+++ resolved
@@ -20,7 +20,6 @@
     println!("{} {}", label.blue().bold(), value);
 }
 
-<<<<<<< HEAD
 ///Prints a styled warning message
 fn print_warning(message: &str) {
     println!("{} {}", "⚠️ Warning".red().bold(), message);
@@ -97,9 +96,6 @@
 
 
 /// Prompts the user for string input
-=======
-/// Prompts the user for string input with optional validation
->>>>>>> 9ea8118f
 async fn prompt_string(prompt: &str) -> String {
     loop {
         match Input::<String>::new().with_prompt(prompt).interact_text() {
